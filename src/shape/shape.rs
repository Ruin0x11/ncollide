use std::raw::TraitObject;
use std::intrinsics::TypeId;
use std::mem;
use std::any::{Any, AnyRefExt};
use ray::RayCast;
use point::PointQuery;
use partitioning::BVT;
use bounding_volume::{HasBoundingSphere, HasAABB, AABB};

/// Trait (that should be) implemented by every shape.
pub trait Shape<N, P, V, M>: HasAABB<P, M>              +
                             HasBoundingSphere<N, P, M> +
                             RayCast<N, P, V, M>        +
                             PointQuery<N, P, M>        +
                             Any {
    /// Duplicates (clones) this shape.
    fn duplicate(&self) -> Box<Shape<N, P, V, M> + Send + Sync>;
    /// Tells whether `Self` is a trait-object or an exact type.
    fn is_exact(&self) -> bool {
        true
    }
}

// FIXME: rename this CompositeShape ?
//
// `ConcaveShape` is not a very good name as it cannot be 
/// Trait implemented by concave, composite shapes.
///
/// A composite shape is composed of several `Shape`. Typically, it is a convex decomposition of
/// a concave shape.
pub trait ConcaveShape<N, P, V, M> : Shape<N, P, V, M> {
    /// Applies a function to each sub-shape of this concave shape.
    fn map_part_at<T>(&self, uint, |&M, &Shape<N, P, V, M>| -> T) -> T;
    /// Applies a transformation matrix and a function to each sub-shape of this concave
    /// shape.
    fn map_transformed_part_at<T>(&self, m: &M, uint, |&M, &Shape<N, P, V, M>| -> T) -> T;

    // FIXME: the following two methods really are not generic enough.
    /// Gets the AABB of the shape identified by the index `i`.
    fn aabb_at(&self, i: uint) -> &AABB<P>;
    /// Gets the acceleration structure of the concave shape.
    fn bvt(&self) -> &BVT<uint, AABB<P>>;
}

impl<N, P, V, M, T> Shape<N, P, V, M> for T
    where T: 'static + Send + Sync + Clone + Any +
             HasAABB<P, M> + HasBoundingSphere<N, P, M> + RayCast<N, P, V, M> + PointQuery<N, P, M> {
    #[inline]
    fn duplicate(&self) -> Box<Shape<N, P, V, M> + Send + Sync> {
        (box self.clone()) as Box<Shape<N, P, V, M> + Send + Sync>
    }
}
// FIXME: we need to implement that since AnyRefExt is only implemented for Any, and it does not
// seem possible to convert a &Shape to a &Any…
<<<<<<< HEAD
impl<'a, N, P, V, M> AnyRefExt<'a> for &'a (Shape<N, P, V, M> + 'a) {
=======
impl<'a, N, P, V, M> AnyRefExt<'a> for &'a Shape<N, P, V, M> {
>>>>>>> ed75e78a
    #[inline]
    fn is<T: 'static>(self) -> bool {
        // Get TypeId of the type this function is instantiated with
        let t = TypeId::of::<T>();

        // Get TypeId of the type in the trait object
        let boxed = self.get_type_id();

        // Compare both TypeIds on equality
        t == boxed
    }

    #[inline]
    fn downcast_ref<T: 'static>(self) -> Option<&'a T> {
        if self.is::<T>() {
            unsafe {
                let to: TraitObject = mem::transmute_copy(&self);

                Some(mem::transmute(to.data))
            }
        } else {
            None
        }
    }
}<|MERGE_RESOLUTION|>--- conflicted
+++ resolved
@@ -52,11 +52,7 @@
 }
 // FIXME: we need to implement that since AnyRefExt is only implemented for Any, and it does not
 // seem possible to convert a &Shape to a &Any…
-<<<<<<< HEAD
-impl<'a, N, P, V, M> AnyRefExt<'a> for &'a (Shape<N, P, V, M> + 'a) {
-=======
 impl<'a, N, P, V, M> AnyRefExt<'a> for &'a Shape<N, P, V, M> {
->>>>>>> ed75e78a
     #[inline]
     fn is<T: 'static>(self) -> bool {
         // Get TypeId of the type this function is instantiated with
